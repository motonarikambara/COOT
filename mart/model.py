--- conflicted
+++ resolved
@@ -1,986 +1,963 @@
-"""
-MART model.
-
-"""
-import copy
-import logging
-import math
-from pathlib import Path
-import sys
-import numpy as np
-import torch
-import torch.nn.functional as F
-from torch import nn
-from torch.utils.tensorboard.summary import video
-
-from mart.configs_mart import MartConfig, MartPathConst
-from mart.masked_transformer import MTransformer
-from mart.loss_caption import LabelSmoothingLoss
-from nntrainer.utils_torch import count_parameters
-
-logger = logging.getLogger(__name__)
-logger.setLevel(logging.INFO)
-ACTION_WEIGHT = {34:2603, 538: 426, 547: 300, 54: 283, 169: 250, 551: 225, 598: 186, 198: 158, 748: 147, 403: 138, 317: 134, 589: 132, 209: 104, 99: 94, 407: 89, 94: 89, 343: 80, 452: 79, 493: 79, 675: 77, 336: 73, 270: 72, 308: 67, 887: 59, 561: 51, 8: 50, 842: 47, 962: 45, 266: 44, 234: 42, 304: 40, 744: 33, 690: 31}
-
-# # default infinity (cfg.inf = 0), works with fp32. this can lead to NaN values in some circumstances
-INF = float("inf")
-
-
-# # this should be "infinite enough" for -INF to give 0 for masked softmax attention values.
-# INF = 1e19
-# for fp16 need something like 255
-
-
-def create_mart_model(
-    cfg: MartConfig,
-    vocab_size: int,
-    cache_dir: str = MartPathConst.CACHE_DIR,
-    verbose: bool = True,
-) -> nn.Module:
-    """
-    Args:
-        cfg: Experiment cfg.
-        vocab_size: Vocabulary, calculated in mart as len(train_set.word2idx).
-        cache_dir: Cache directory.
-        verbose: Print model name and number of parameters.
-
-    Returns:
-        MART model.
-    """
-    cfg.max_position_embeddings = cfg.max_v_len + cfg.max_t_len
-    cfg.vocab_size = vocab_size
-    if cfg.recurrent:
-        logger.info("Use recurrent model - Mine")
-        model = RecursiveTransformer(cfg)
-    if cfg.use_glove:
-        if hasattr(model, "embeddings"):
-            logger.info("Load GloVe as word embedding")
-            model.embeddings.set_pretrained_embedding(
-                torch.from_numpy(
-                    torch.load(
-                        Path(cache_dir) / f"{cfg.dataset_train.name}_vocab_glove.pt"
-                    )
-                ).float(),
-                freeze=cfg.freeze_glove,
-            )
-        else:
-            logger.warning(
-                "This model has no embeddings, cannot load glove vectors into the model"
-            )
-
-    # output model properties
-    if verbose:
-        print(f"Model: {model.__class__.__name__}")
-        count_parameters(model)
-        if hasattr(model, "embeddings") and hasattr(
-            model.embeddings, "word_embeddings"
-        ):
-            count_parameters(model.embeddings.word_embeddings)
-
-    return model
-
-
-# def gelu(x):
-#     """
-#     Implementation of the gelu activation function.
-#         For information: OpenAI GPT"s gelu is slightly different
-#         (and gives slightly different results):
-#         0.5 * x * (1 + torch.tanh(math.sqrt(2 / math.pi) * (x + 0.044715 * torch.pow(x, 3))))
-#         Also see https://arxiv.org/abs/1606.08415
-#     Pytorch公式実装のgeluで良さそう
-#     """
-#     return x * 0.5 * (1.0 + torch.erf(x / math.sqrt(2.0)))
-
-
-class PositionEncoding(nn.Module):
-    """
-    Add positional information to input tensor.
-    :Examples:
-        >>> model = PositionEncoding(d_model=6, max_len=10, dropout=0)
-        >>> test_input1 = torch.zeros(3, 10, 6)
-        >>> output1 = model(test_input1)
-        >>> output1.size()
-        >>> test_input2 = torch.zeros(5, 3, 9, 6)
-        >>> output2 = model(test_input2)
-        >>> output2.size()
-    """
-
-    def __init__(self, n_filters=128, max_len=500):
-        """
-        :param n_filters: same with input hidden size
-        :param max_len: maximum sequence length
-        """
-        super().__init__()
-        # Compute the positional encodings once in log space.
-        pe = torch.zeros(max_len, n_filters)  # (L, D)
-        position = torch.arange(0, max_len).float().unsqueeze(1)
-        div_term = torch.exp(
-            torch.arange(0, n_filters, 2).float() * -(math.log(10000.0) / n_filters)
-        )
-        pe[:, 0::2] = torch.sin(position * div_term)
-        pe[:, 1::2] = torch.cos(position * div_term)
-        self.register_buffer("pe", pe)  # buffer is a tensor, not a variable, (L, D)
-
-    def forward(self, x):
-        """
-        :Input: (*, L, D)
-        :Output: (*, L, D) the same size as input
-        """
-        pe = self.pe.data[: x.size(-2), :]  # (#x.size(-2), n_filters)
-        extra_dim = len(x.size()) - 2
-        for _ in range(extra_dim):
-            pe = pe.unsqueeze(0)
-        x = x + pe
-        return x
-
-
-class LayerNorm(nn.Module):
-    def __init__(self, hidden_size, eps=1e-12):
-        """
-        Construct a layernorm module in the TF style
-        (epsilon inside the square root).
-        """
-        super().__init__()
-        self.weight = nn.Parameter(torch.ones(hidden_size))
-        self.bias = nn.Parameter(torch.zeros(hidden_size))
-        self.variance_epsilon = eps
-
-    def forward(self, x):
-        u = x.mean(-1, keepdim=True)
-        s = (x - u).pow(2).mean(-1, keepdim=True)
-        x = (x - u) / torch.sqrt(s + self.variance_epsilon)
-        return self.weight * x + self.bias
-
-
-class SelfAttention(nn.Module):
-    """
-    Attentionの計算
-    """
-
-    def __init__(self, cfg, m=25):
-        super().__init__()
-        if cfg.hidden_size % cfg.num_attention_heads != 0:
-            raise ValueError(
-                "The hidden size (%d) is not a multiple of the number of attention "
-                "heads (%d)" % (cfg.hidden_size, cfg.num_attention_heads)
-            )
-        self.num_attention_heads = cfg.num_attention_heads
-        self.attention_head_size = int(cfg.hidden_size / cfg.num_attention_heads)
-        self.all_head_size = self.num_attention_heads * self.attention_head_size
-
-        self.query_w = nn.Linear(cfg.hidden_size, self.all_head_size)
-        self.key_w = nn.Linear(cfg.hidden_size, self.all_head_size)
-        self.value_w = nn.Linear(cfg.hidden_size, self.all_head_size)
-
-        self.dropout = nn.Dropout(cfg.attention_probs_dropout_prob)
-
-    def transpose_for_scores(self, x):
-        new_x_shape = x.size()[:-1] + (
-            self.num_attention_heads,
-            self.attention_head_size,
-        )  # (N, L, nh, dh)
-        x = x.view(*new_x_shape)
-        return x.permute(0, 2, 1, 3)  # (N, nh, L, dh)
-
-    def forward(self, query, key, value, attention_mask=None):
-        """
-        Args:
-            query_states: (N, Lq, D)
-            key_states: (N, L, D)
-            value_states: (N, L, D)
-            attention_mask: (N, Lq, L)
-
-        Returns:
-        """
-        # only need to mask the dimension where the softmax
-        # (last dim) is applied, as another dim (second last)
-        # will be ignored in future computation anyway
-        if attention_mask is not None:
-            attention_mask = (
-                1 - attention_mask.unsqueeze(1)
-            ) * -10000.0  # (N, 1, Lq, L)
-        mixed_query_layer = self.query_w(query)
-        mixed_key_layer = self.key_w(key)
-        mixed_value_layer = self.value_w(value)
-        query_layer = self.transpose_for_scores(mixed_query_layer)  # (N, nh, Lq, dh)
-        key_layer = self.transpose_for_scores(mixed_key_layer)  # (N, nh, L, dh)
-        value_layer = self.transpose_for_scores(mixed_value_layer)  # (N, nh, L, dh)
-        # Take the dot product between "query" and "key"
-        # to get the raw attention scores.
-        att_w = torch.matmul(query_layer, key_layer.transpose(-1, -2))  # (N, nh, Lq, L)
-        att_w = att_w / math.sqrt(self.attention_head_size)
-        if attention_mask is not None:
-            # Apply the attention mask is (precomputed for all layers
-            # in BertModel forward() function)
-            att_w = att_w + attention_mask
-        # Normalize the attention scores to probabilities.
-        attention_probs = nn.Softmax(dim=-1)(att_w)
-        attention_probs = self.dropout(attention_probs)
-
-        # This is actually dropping out entire tokens to attend to, which might
-        # seem a bit unusual, but is taken from the original Transformer paper.
-        # attention_probs = self.dropout(attention_probs)
-        context_layer = torch.matmul(attention_probs, value_layer)
-        context_layer = context_layer.permute(0, 2, 1, 3).contiguous()
-        new_context_layer_shape = context_layer.size()[:-2] + (self.all_head_size,)
-        context_layer = context_layer.view(*new_context_layer_shape)
-        return context_layer
-
-
-class SelfOutput(nn.Module):
-    """
-    TransformerにおけるFF層
-    """
-
-    def __init__(self, cfg):
-        super().__init__()
-        self.dense = nn.Linear(cfg.hidden_size, cfg.hidden_size)
-        self.LayerNorm = LayerNorm(cfg.hidden_size, eps=cfg.layer_norm_eps)
-        self.dropout = nn.Dropout(cfg.hidden_dropout_prob)
-
-    def forward(self, hidden_states, input_tensor):
-        hidden_states = self.dense(hidden_states)
-        hidden_states = self.dropout(hidden_states)
-        hidden_states = self.LayerNorm(hidden_states + input_tensor)
-        return hidden_states
-
-
-class Attention(nn.Module):
-    """
-    TransformerにおけるMHA
-    """
-
-    def __init__(self, cfg, m=25):
-        super().__init__()
-        self.self = SelfAttention(cfg, m)
-        self.output = SelfOutput(cfg)
-
-    def forward(self, x, attention_mask=None, clip_his=None):
-        """
-        Args:
-            input_tensor: (N, L, D)
-            attention_mask: (N, Lq, L)
-        Returns:
-        """
-        if clip_his is not None:
-            self_output = self.self(clip_his, x, x, attention_mask)
-        else:
-            self_output = self.self(x, x, x, attention_mask)
-        att = self.output(self_output, x)
-        return att
-
-
-class Intermediate(nn.Module):
-    """
-    geluを用いた1層線形変換
-    """
-
-    def __init__(self, cfg):
-        super().__init__()
-        self.dense = nn.Linear(cfg.hidden_size, cfg.intermediate_size)
-        self.intermediate_act_fn = nn.GELU()
-
-    def forward(self, hidden_states):
-        hidden_states = self.dense(hidden_states)
-        hidden_states = self.intermediate_act_fn(hidden_states)
-        return hidden_states
-
-
-class Output(nn.Module):
-    """
-    GeneratorにおけるFF層
-    """
-
-    def __init__(self, cfg):
-        super().__init__()
-        self.dense = nn.Linear(cfg.intermediate_size, cfg.hidden_size)
-        self.LayerNorm = LayerNorm(cfg.hidden_size, eps=cfg.layer_norm_eps)
-        self.dropout = nn.Dropout(cfg.hidden_dropout_prob)
-
-    def forward(self, hidden_states, input_tensor):
-        hidden_states = self.dense(hidden_states)
-        hidden_states = self.dropout(hidden_states)
-        hidden_states = self.LayerNorm(hidden_states + input_tensor)
-        return hidden_states
-
-
-def make_shifted_mask(input_mask, max_v_len, max_t_len, memory_len=0, decoder=False):
-    """
-    Args:
-        input_mask: (N, L) with `1` indicates valid bits, `0` indicates pad
-        max_v_len: int, the first `max_v_len` is for video and its padding, the length
-            of the rest of the bits is `max_t_len`. We have L = `max_v_len` + `max_t_len`.
-            Note max_v_len may also include the memory len (M), thus max_v_len += M
-        max_t_len: int
-        memory_len: int, M
-    Returns:
-
-    >>> max_v_len_ = 2
-    >>> max_t_len_ = 3
-    >>> input_mask_ = torch.randn(2, 5)
-    >>> make_pad_shifted_mask(input_mask_, max_v_len_, max_t_len_)[0]
-    tensor([[1., 1., 0., 0., 0.],
-            [1., 1., 0., 0., 0.],
-            [1., 1., 1., 0., 0.],
-            [1., 1., 1., 1., 0.],
-            [1., 1., 1., 1., 1.]])
-    """
-    bsz, seq_len = input_mask.shape
-    assert max_v_len + max_t_len + memory_len == seq_len
-    shifted_mask = input_mask.new_zeros(
-        bsz, max_v_len + max_t_len, seq_len
-    )  # (N, L, M+L)
-    shifted_mask[:, :, : memory_len + max_v_len] = 1
-    shifted_mask[:, max_v_len:, memory_len + max_v_len :] = torch.tril(
-        input_mask.new_ones(max_t_len, max_t_len), diagonal=0
-    )
-    if decoder:
-        shifted_mask = torch.ones(shifted_mask.size())
-    return shifted_mask
-
-
-def make_pad_shifted_mask(
-    input_mask, max_v_len, max_t_len, memory_len=0, decoder=False
-):
-    """
-    input_mask: (N, L),
-    """
-    shifted_mask = make_shifted_mask(
-        input_mask, max_v_len, max_t_len, memory_len=memory_len, decoder=False
-    )
-    # It's correct to use `input_mask.unsqueeze(1)' instead of
-    # `torch.bmm(input_mask.unsqueeze(2), input_mask.unsqueeze(1))'
-    # since the rest of the bits are still masked in the subsequent processing steps.
-    pad_shifted_mask = shifted_mask * input_mask.unsqueeze(1)
-    return pad_shifted_mask
-
-
-def make_video_only_mask(input_mask, max_v_len):
-    video_only_mask = copy.deepcopy(input_mask)
-    video_only_mask[:, max_v_len:] = 0
-    return video_only_mask
-
-
-class TrmFeedForward(nn.Module):
-    """
-    TransformerにおけるFF層
-    """
-
-    def __init__(self, cfg):
-        super().__init__()
-        self.dense_f = nn.Linear(cfg.hidden_size, cfg.intermediate_size)
-        self.dense_s = nn.Linear(cfg.intermediate_size, cfg.hidden_size)
-        self.LayerNorm = LayerNorm(cfg.hidden_size, eps=cfg.layer_norm_eps)
-        self.dropout = nn.Dropout(cfg.hidden_dropout_prob)
-
-    def forward(self, hidden_states, input_tensor):
-        hidden_states = self.dense_f(hidden_states)
-        hidden_states = F.relu(hidden_states)
-        hidden_states = self.dense_s(hidden_states)
-        hidden_states = self.dropout(hidden_states)
-        hidden_states = self.LayerNorm(hidden_states + input_tensor)
-        return hidden_states
-
-
-class LayerWoMemory(nn.Module):
-    def __init__(self, cfg):
-        super().__init__()
-        self.cfg = cfg
-        self.attention = Attention(cfg)
-        self.hidden_intermediate = Intermediate(cfg)
-        self.output = Output(cfg)
-
-    def forward(self, hidden_states, attention_mask, clip_feats=None):
-        """
-        Args:
-            prev_m: (N, M, D)
-            hidden_states: (N, L, D)
-            attention_mask: (N, L)
-        Returns:
-        """
-        max_v_len, max_t_len = self.cfg.max_v_len, self.cfg.max_t_len
-        # self-attention, need to shift right
-        shifted_self_mask = make_pad_shifted_mask(
-            attention_mask, max_v_len, max_t_len
-        )  # (N, L, L)
-        attention_output = self.attention(hidden_states, shifted_self_mask, clip_feats)
-        intermediate_output = self.hidden_intermediate(attention_output)
-
-        return intermediate_output
-
-
-class EncoderWoMemory(nn.Module):
-    def __init__(self, cfg):
-        super().__init__()
-        self.layer = nn.ModuleList(
-            [LayerWoMemory(cfg) for _ in range(cfg.num_hidden_layers)]
-        )
-
-    def forward(self, hidden_states, attention_mask, output_all_encoded_layers=True, clip_feats=None):
-        """
-        Args:
-            prev_ms: [(N, M, D), ] * num_hidden_layers or None at first step.
-            Memory states for each layer
-            hidden_states: (N, L, D)
-            attention_mask: (N, L)
-            output_all_encoded_layers:
-
-        Returns:
-        """
-        all_encoder_layers = []
-        for layer_idx, layer_module in enumerate(self.layer):
-            hidden_states = layer_module(hidden_states, attention_mask, clip_feats)
-            if output_all_encoded_layers:
-                all_encoder_layers.append(hidden_states)
-        if not output_all_encoded_layers:
-            all_encoder_layers.append(hidden_states)
-        return all_encoder_layers
-
-
-class DecoderLayer(nn.Module):
-    def __init__(self, cfg):
-        super().__init__()
-        self.cfg = cfg
-        self.attention = Attention(cfg)
-        self.output = TrmFeedForward(cfg)
-
-    def forward(self, x, attention_mask, clip_his):
-        """
-        Args:
-            prev_m: (N, M, D)
-            hidden_states: (N, L, D)
-            attention_mask: (N, L)
-        Returns:
-        """
-        max_v_len, max_t_len = self.cfg.max_v_len, self.cfg.max_t_len
-        # self-attention, need to shift right
-        shifted_self_mask = make_pad_shifted_mask(
-            attention_mask, max_v_len, max_t_len, decoder=True
-        )  # (N, L, L)
-        att = self.attention(x, shifted_self_mask, clip_his)
-        layer_output = self.output(att, att)  # (N, L, D)
-        return layer_output
-
-
-class Decoder(nn.Module):
-    def __init__(self, cfg, num_hidden_layers=3):
-        super().__init__()
-        self.layer = nn.ModuleList(
-            [DecoderLayer(cfg) for _ in range(num_hidden_layers)]
-        )
-
-    def forward(self, hidden_states, attention_mask, clip_his):
-        """
-        Args:
-            hidden_states: (N, L, D)
-            attention_mask: (N, L)
-            output_all_encoded_layers:
-
-        Returns:
-        """
-        query_clip = torch.zeros(hidden_states.shape).cuda()
-        query_clip = query_clip + clip_his
-        all_decoder_layers = []
-        for layer_idx, layer_module in enumerate(self.layer):
-            hidden_states =\
-                layer_module(hidden_states, attention_mask, clip_his)
-            # hidden_states =\
-            #     layer_module(hidden_states, query_clip)
-            all_decoder_layers.append(hidden_states)
-        return all_decoder_layers
-
-
-class TrmEncLayer(nn.Module):
-    def __init__(self, cfg):
-        super().__init__()
-        self.cfg = cfg
-        self.attention = Attention(cfg, m=3)
-        # self.attention = RelationalSelfAttention(cfg)
-        self.output = TrmFeedForward(cfg)
-<<<<<<< HEAD
-        self.batchnorm = nn.BatchNorm1d(3)
-=======
-        # self.batchnorm = nn.BatchNorm1d(3)
-        self.layernorm = nn.LayerNorm(384)
->>>>>>> 90b86f1f
-
-    def forward(self, x):
-        """
-        Args:
-            x: (N, L, D)
-        Returns:
-        """
-        # tmp_x = x.clone()
-        # target = x[:, 1, :].clone()
-        # target = self.attention(target, tmp_x)
-
-        # x[:, 1, :] = target.clone()
-        x = self.attention(x)
-        x = self.output(x, x)  # (N, L, D)
-        x = self.layernorm(x)
-        return x
-
-
-class TimeSeriesEncoder(nn.Module):
-    def __init__(self, cfg, num_layers=2):
-        super().__init__()
-        self.cfg = cfg
-        self.pe = PositionEncoding(n_filters=cfg.hidden_size)
-        self.layers = nn.ModuleList(
-            [TrmEncLayer(cfg) for _ in range(num_layers)]
-        )
-        self.ff = TrmFeedForward(self.cfg)
-<<<<<<< HEAD
-        self.norm = nn.BatchNorm1d(3)
-=======
-        self.norm = nn.LayerNorm(384)
->>>>>>> 90b86f1f
-
-    def forward(self, x):
-        x = self.pe(x)
-        res = x.clone()
-        for layer in self.layers:
-            x = layer(x)
-        x = self.ff(x, res)
-<<<<<<< HEAD
-=======
-        x = self.norm(x)
->>>>>>> 90b86f1f
-        return x
-
-
-class EmbeddingsWithVideo(nn.Module):
-    """
-    Construct the embeddings from word (+ video),
-    position and token_type embeddings.
-    input_ids (batch_size, sequence_length),
-    with [1, sequence_length_1 + 1] filled with [VID]
-    video_features (batch_size, sequence_length),
-    with [1, sequence_length_1 + 1] as real features, others as zeros
-    ==> video features and word embeddings are merged together by summing up.
-    """
-
-    def __init__(self, cfg, add_postion_embeddings=True):
-        super().__init__()
-        """
-        add_postion_embeddings: whether to add absolute positional embeddings
-        """
-        self.add_postion_embeddings = add_postion_embeddings
-        self.word_embeddings = nn.Embedding(
-            cfg.vocab_size, cfg.word_vec_size, padding_idx=0
-        )
-        self.word_fc = nn.Sequential(
-            LayerNorm(cfg.word_vec_size, eps=cfg.layer_norm_eps),
-            nn.Dropout(cfg.hidden_dropout_prob),
-            nn.Linear(cfg.word_vec_size, cfg.hidden_size),
-            nn.ReLU(True),
-            LayerNorm(cfg.hidden_size, eps=cfg.layer_norm_eps),
-        )
-        self.video_embeddings = nn.Sequential(
-            LayerNorm(cfg.video_feature_size, eps=cfg.layer_norm_eps),
-            # nn.Dropout(cfg.hidden_dropout_prob),
-            nn.Linear(cfg.video_feature_size, cfg.hidden_size),
-            nn.ReLU(True),
-            LayerNorm(cfg.hidden_size, eps=cfg.layer_norm_eps),
-        )
-
-        if self.add_postion_embeddings:
-            self.position_embeddings = PositionEncoding(
-                n_filters=cfg.hidden_size, max_len=cfg.max_position_embeddings * 2
-            )
-        self.token_type_embeddings = nn.Embedding(cfg.type_vocab_size, cfg.hidden_size)
-
-        # self.LayerNorm is not snake-cased to stick with TensorFlow model variable name and be able to load
-        # any TensorFlow checkpoint file
-        self.LayerNorm = LayerNorm(cfg.hidden_size, eps=cfg.layer_norm_eps)
-        self.dropout = nn.Dropout(cfg.hidden_dropout_prob)
-
-        self.TSModule = TimeSeriesMoudule(cfg)
-
-    def set_pretrained_embedding(self, pretrained_embedding, freeze=True):
-        """
-        Note the from_pretrained does not work in-place, so you need to assign value to the embedding
-        """
-        assert (
-            pretrained_embedding.shape == self.word_embeddings.weight.shape
-        )  # ensure equal shape
-        self.word_embeddings = nn.Embedding.from_pretrained(
-            pretrained_embedding,
-            freeze=freeze,
-            padding_idx=self.word_embeddings.padding_idx,
-        )
-
-    def forward(self, input_ids, video_features, token_type_ids):
-        """
-        Args:
-            input_ids: (N, L)
-            video_features: (N, L, D)
-            token_type_ids: (N, L, D)
-
-        Returns:
-        """
-        words_embeddings = self.word_fc(self.word_embeddings(input_ids))
-        video_embeddings = self.video_embeddings(video_features)
-
-        token_type_embeddings = self.token_type_embeddings(token_type_ids)
-        # print("words", words_embeddings.shape, "vid", video_embeddings.shape, "token",token_type_embeddings.shape)
-        words_embeddings += token_type_embeddings
-        embeddings = words_embeddings + video_embeddings + token_type_embeddings
-        # embeddings = torch.cat([words_embeddings, video_embeddings], dim=1)
-
-        if self.add_postion_embeddings:
-            embeddings = self.position_embeddings(embeddings)
-
-        embeddings = self.LayerNorm(embeddings)
-        embeddings = self.dropout(embeddings)
-        return embeddings  # (N, L, D)
-
-
-class PredictionHeadTransform(nn.Module):
-    def __init__(self, cfg):
-        super().__init__()
-        self.dense = nn.Linear(cfg.hidden_size, cfg.hidden_size)
-        # self.transform_act_fn = gelu
-        self.gelu = nn.GELU()
-        self.LayerNorm = LayerNorm(cfg.hidden_size, eps=cfg.layer_norm_eps)
-
-    def forward(self, hidden_states):
-        """
-        (N, L, D)
-        """
-        hidden_states = self.dense(hidden_states)
-        hidden_states = self.gelu(hidden_states)
-        hidden_states = self.LayerNorm(hidden_states)
-        return hidden_states
-
-
-class LMPredictionHead(nn.Module):
-    def __init__(self, cfg, bert_model_embedding_weights=None):
-        super().__init__()
-        self.transform = PredictionHeadTransform(cfg)
-
-        # The output weights are the same as the input embeddings, but there is
-        # an output-only bias for each token.
-        if cfg.share_wd_cls_weight:
-            assert bert_model_embedding_weights is not None, (
-                "bert_model_embedding_weights should not be None "
-                "when setting --share_wd_cls_weight flag to be true"
-            )
-            assert cfg.hidden_size == bert_model_embedding_weights.size(1), (
-                "hidden size has be the same as word embedding size when "
-                "sharing word embedding weight and classifier weight"
-            )
-            self.decoder = nn.Linear(
-                bert_model_embedding_weights.size(1),
-                bert_model_embedding_weights.size(0),
-                bias=False,
-            )
-            self.decoder.weight = bert_model_embedding_weights
-        else:
-            self.decoder = nn.Linear(cfg.hidden_size, cfg.vocab_size, bias=False)
-
-        self.bias = nn.Parameter(torch.zeros(cfg.vocab_size))
-
-    def forward(self, hidden_states):
-        """
-        (N, L, D)
-        """
-        hidden_states = self.transform(hidden_states)
-        hidden_states = self.decoder(hidden_states) + self.bias
-        return hidden_states  # (N, L, vocab_size)
-
-
-class RelationalSelfAttention(nn.Module):
-    """
-    Relational self-attention (RSA)
-    https://arxiv.org/pdf/2111.01673.pdf
-    """
-    def __init__(self, cfg, m=3):
-        super().__init__()
-        self.cfg = cfg
-        self.m = m
-        self.hidden_size = 384
-        self.query_layer = nn.Linear(self.hidden_size, self.hidden_size)
-        self.key_layer = nn.Linear(self.hidden_size, self.hidden_size)
-        self.value_layer = nn.Linear(self.hidden_size, self.hidden_size)
-        self.p = torch.randn((m, self.hidden_size), requires_grad=True).cuda()
-        self.h =\
-            torch.randn((m * self.hidden_size, m), requires_grad=True).cuda()
-        self.g = torch.randn((m, self.hidden_size), requires_grad=True).cuda()
-        self.one = torch.ones((m, 1)).cuda()
-        self.layernorm = LayerNorm(self.hidden_size)
-
-    def forward(self, target, cont):
-        query = self.query_layer(target).reshape(-1, self.hidden_size, 1)
-        key = self.key_layer(cont)
-        value = self.value_layer(cont)
-
-        # basic kernel
-        kernel_v = torch.matmul(self.p, query).reshape(-1, 1, self.m)
-
-        # relational kernel
-        q = torch.matmul(self.one, torch.transpose(query, 1, 2))
-        x_q = torch.mul(q, key)
-        x_q = x_q.reshape((-1, 1, self.m * self.hidden_size))
-        kernel_r = torch.matmul(x_q, self.h).reshape(-1, 1, self.m)
-        kernel = kernel_v + kernel_r
-        
-        # relational context
-        xg = value.clone()
-        xg = torch.transpose(xg, 1, 2)
-        _xg = torch.matmul(xg, self.g)
-        x_nr = torch.matmul(value, _xg)
-        context = x_nr + value
-
-        # fusion
-        output = torch.matmul(kernel, context).reshape(-1, self.hidden_size)
-        output = self.layernorm(output)
-
-        return output
-
-
-class TimeSeriesMoudule(nn.Module):
-    def __init__(self, cfg):
-        super().__init__()
-        self.cfg = cfg
-        self.cfg.hidden_size = 384
-        self.hidden_size = 768
-        self.TSEncoder = TimeSeriesEncoder(self.cfg)
-        self.expand = nn.Linear(self.cfg.hidden_size, self.hidden_size)
-        self.layernorm = nn.LayerNorm(self.hidden_size)
-        self.cfg.hidden_size = 768
-        # self.z = torch.randn(1, requires_grad=True).cuda()
-
-    def forward(self, x):
-        ts_feats = x.clone().cuda()
-        ts_feats = self.TSEncoder(ts_feats)
-        ts_feats = self.expand(ts_feats)
-        tmp_feats = ts_feats[:, 1, :].reshape((-1, 1, self.hidden_size))
-        tmp_feats = self.layernorm(tmp_feats)
-        return ts_feats, tmp_feats
-
-
-class CLIPloss(nn.Module):
-    """
-    CLIPで用いられているloss
-    https://cdn.openai.com/papers/Learning_Transferable_Visual_Models_From_Natural_Language_Supervision.pdf
-    """
-    def __init__(self):
-        super().__init__()
-        self.w = nn.Linear(25 * 768, 384)
-        self.t = torch.randn(1, requires_grad=True).cuda()
-        self.i_loss = nn.CrossEntropyLoss(ignore_index=0)
-        self.t_loss = nn.CrossEntropyLoss(ignore_index=1)
-<<<<<<< HEAD
-=======
-        self.norm_i = nn.LayerNorm(384)
-        self.norm_t = nn.LayerNorm(384)
->>>>>>> 90b86f1f
-    
-    def forward(self, clip, text):
-        text = torch.flatten(text, 1)
-        text = self.w(text)
-<<<<<<< HEAD
-        i_e = torch.linalg.norm(clip, keepdim=True)
-        t_e = torch.linalg.norm(text, keepdim=True)
-=======
-        i_e = self.norm_i(clip)
-        t_e = self.norm_t(text)
->>>>>>> 90b86f1f
-        logits = torch.matmul(i_e, torch.t(t_e)) * torch.exp(self.t)
-        # print(logits)
-        # sys.exit()
-        n = i_e.shape[0]
-        labels = torch.arange(n, device=torch.device("cuda"))
-        loss_i = self.i_loss(logits, labels)
-        loss_t = self.t_loss(logits, labels)
-        cliploss = (loss_i + loss_t) / 2
-        return cliploss
-
-
-
-# MART model
-class RecursiveTransformer(nn.Module):
-    def __init__(self, cfg: MartConfig):
-        super().__init__()
-        self.cfg = cfg
-        self.z_f = torch.randn(1, requires_grad=True).cuda()
-        self.z_p = torch.randn(1, requires_grad=True).cuda()
-        self.embeddings = EmbeddingsWithVideo(cfg, add_postion_embeddings=True)
-        self.TSModule = TimeSeriesMoudule(cfg)
-        self.encoder = EncoderWoMemory(cfg)
-        decoder_classifier_weight = (
-            self.embeddings.word_embeddings.weight
-            if self.cfg.share_wd_cls_weight
-            else None
-        )
-        self.decoder = LMPredictionHead(cfg, decoder_classifier_weight)
-        self.transformerdecoder = Decoder(cfg)
-        if self.cfg.label_smoothing != 0:
-            self.loss_func = LabelSmoothingLoss(
-                cfg.label_smoothing, cfg.vocab_size, ignore_index=-1
-            )
-        else:
-            self.loss_func = nn.CrossEntropyLoss(ignore_index=-1)
-        # self.contloss_func = nn.CrossEntropyLoss(ignore_index=-1)
-        self.cliploss = CLIPloss()
-        self.actionloss_func = nn.CrossEntropyLoss()
-        # clipの特徴量の次元
-        input_size = 384
-        self.pred_f = nn.Sequential(
-            nn.Linear(input_size, input_size * 2),
-            nn.ReLU(),
-            nn.Linear(input_size * 2, input_size),
-            nn.ReLU(),
-            nn.Linear(input_size, input_size),
-        )
-        self.ff = nn.Sequential(
-            nn.Linear(input_size, input_size),
-            nn.ReLU(),
-            nn.Linear(input_size, input_size),
-        )
-        self.future_loss = nn.MSELoss()
-        self.apply(self.init_bert_weights)
-
-    def init_bert_weights(self, module):
-        """
-        Initialize the weights.
-        """
-        if isinstance(module, (nn.Linear, nn.Embedding)):
-            # Slightly different from the TF version
-            # which uses truncated_normal for initialization
-            # cf https://github.com/pytorch/pytorch/pull/5617
-            module.weight.data.normal_(mean=0.0, std=self.cfg.initializer_range)
-        elif isinstance(module, LayerNorm):
-            module.bias.data.zero_()
-            module.weight.data.fill_(1.0)
-        if isinstance(module, nn.Linear) and module.bias is not None:
-            module.bias.data.zero_()
-
-    def forward_step(
-        self, input_ids, video_features, input_masks, token_type_ids, gt_clip
-    ):
-        """
-        single step forward in the recursive structure
-        """
-        self.future_rec = []
-        self.future_gt = []
-        # preprocess
-        vid_feats = torch.zeros(video_features[:, 1:4, :].shape).cuda()
-        clip_feats = torch.zeros(video_features[:, 1:4, :].shape).cuda()
-        clip_feats[:, 0:3, :] = video_features[:, 1:4, :].clone()
-
-        future_b = torch.zeros(video_features[:, 2, :].shape)
-        future_b = video_features[:, 2, :].clone()
-        future_b = self.pred_f(future_b)
-        tmp_feat_f = clip_feats[:, 2, :].clone().cuda()
-        vid_feats[:, 2, :] = tmp_feat_f
-        clip_feats[:, 2, :] = self.z_f * tmp_feat_f + (1 - self.z_f) * future_b
-
-        past_feats = gt_clip[:, 0, :].reshape((-1, 1, 384)).clone().cuda()
-        tmp_feats = clip_feats[:, 0, :].reshape((-1, 1, 384)).clone().cuda()
-        vid_feats[:, 0, :] = past_feats.reshape((-1, 384))
-        past_feats = self.z_p * tmp_feats + (1 - self.z_p) * past_feats
-        clip_feats[:, 0, :] = past_feats.reshape((-1, 384))
-        
-        video_features[:, 1:4, :] = vid_feats.clone()
-        # Time Series Module
-        ts_feats, ts_feat = self.TSModule(clip_feats)
-
-        embeddings = self.embeddings(
-            input_ids, video_features, token_type_ids
-        )  # (N, L, D)
-        encoded_layer_outputs = self.encoder(
-            embeddings, input_masks, output_all_encoded_layers=False
-        )  # both outputs are list
-        decoded_layer_outputs = self.transformerdecoder(
-            encoded_layer_outputs[-1], input_masks, ts_feat
-        )
-
-        prediction_scores = self.decoder(
-            decoded_layer_outputs[-1] # (batch_size, 25, 768)
-        )  # (N, L, vocab_size)
-        return decoded_layer_outputs[-1], prediction_scores, future_b
-
-    # ver. future
-    def forward(
-        self,
-        input_ids_list,
-        video_features_list,
-        input_masks_list,
-        token_type_ids_list,
-        input_labels_list,
-        gt_clip,
-    ):
-        """
-        Args:
-            input_ids_list: [(N, L)] * step_size
-            video_features_list: [(N, L, D_v)] * step_size
-            input_masks_list: [(N, L)] * step_size with 1 indicates valid bits
-            token_type_ids_list: [(N, L)] * step_size, with `0` on the first `max_v_len` bits,
-                `1` on the last `max_t_len`
-            input_labels_list: [(N, L)] * step_size, with `-1` on ignored positions,
-                will not be used when return_memory is True, thus can be None in this case
-            return_memory: bool,
-
-        Returns:
-        """
-        # [(N, M, D)] * num_hidden_layers, initialized internally
-        step_size = len(input_ids_list)
-        decoded_outputs_list = []  # [(N, L, D)] * step_size
-        prediction_scores_list = []  # [(N, L, vocab_size)] * step_size
-        action_score = []
-        future_rec = []
-        future_gt = []
-        video_feat_list = []
-        for idx in range(step_size):
-            decoded_layer_outputs, prediction_scores, pred_future = self.forward_step(
-                input_ids_list[idx],
-                video_features_list[idx],
-                input_masks_list[idx],
-                token_type_ids_list[idx],
-                gt_clip[idx],
-            )
-            future_gt.append(gt_clip[idx][:, 1, :])
-            future_rec.append(pred_future)
-            decoded_outputs_list.append(decoded_layer_outputs)
-            prediction_scores_list.append(prediction_scores)
-            video_feat_list.append(video_features_list[idx][:, 1, :])
-            action_score.append(prediction_scores[:, 3, :])
-        # compute loss, get predicted words
-        caption_loss = 0.0
-        for idx in range(step_size):
-            snt_loss = self.loss_func(
-                prediction_scores_list[idx].view(-1, self.cfg.vocab_size),
-                input_labels_list[idx].view(-1),
-            )
-            gt_action_list = input_labels_list[idx][:, 3]
-            act_score_list = action_score[idx].cpu()
-            action_loss = 0.0
-            for actidx in range(len(gt_action_list)):
-                gt_action = torch.tensor([gt_action_list[actidx]], dtype=int)
-                gt_idx = gt_action.tolist()
-                if gt_idx[0] == -1:
-                    continue
-                if gt_idx[0] in ACTION_WEIGHT:
-                    action_loss += (1 / ACTION_WEIGHT[gt_idx[0]]) * self.actionloss_func(act_score_list[actidx].view(-1, self.cfg.vocab_size), gt_action)
-                else:
-                    action_loss += (1 / 3000) * self.actionloss_func(act_score_list[actidx].view(-1, self.cfg.vocab_size), gt_action)
-            cont_loss = 0.0
-            # tmp_pred_score_list = prediction_scores_list[idx].view(-1, self.cfg.vocab_size)
-            # tmp_idx_list = input_labels_list[idx].view(-1)
-            # for i in range(1, len(tmp_pred_score_list)):
-            #     cont_loss += self.contloss_func(tmp_pred_score_list[i].view(-1, self.cfg.vocab_size), tmp_idx_list[i-1].view(-1))
-            # for i in range(0, len(tmp_pred_score_list) - 1):
-            #     cont_loss += self.contloss_func(tmp_pred_score_list[i].view(-1, self.cfg.vocab_size), tmp_idx_list[i+1].view(-1))
-            cont_loss += self.cliploss(video_feat_list[idx], decoded_outputs_list[idx])
-            fut_loss = self.future_loss(future_rec[idx], future_gt[idx])
-            caption_loss +=\
-<<<<<<< HEAD
-                1.0 * snt_loss + 0.01 * fut_loss + 0.1 * cont_loss + 10 * action_loss
-=======
-                1.0 * snt_loss + 0.1 * fut_loss + cont_loss + 10 * action_loss
-                # 1.0 * snt_loss + 0.01 * fut_loss + 0.005 * (1.0 / cont_loss) + 10 * action_loss
->>>>>>> 90b86f1f
-        caption_loss /= step_size
-        return caption_loss, prediction_scores_list
+"""
+MART model.
+
+"""
+import copy
+import logging
+import math
+from pathlib import Path
+import sys
+import numpy as np
+import torch
+import torch.nn.functional as F
+from torch import nn
+from torch.utils.tensorboard.summary import video
+
+from mart.configs_mart import MartConfig, MartPathConst
+from mart.masked_transformer import MTransformer
+from mart.loss_caption import LabelSmoothingLoss
+from nntrainer.utils_torch import count_parameters
+
+logger = logging.getLogger(__name__)
+logger.setLevel(logging.INFO)
+ACTION_WEIGHT = {34:2603, 538: 426, 547: 300, 54: 283, 169: 250, 551: 225, 598: 186, 198: 158, 748: 147, 403: 138, 317: 134, 589: 132, 209: 104, 99: 94, 407: 89, 94: 89, 343: 80, 452: 79, 493: 79, 675: 77, 336: 73, 270: 72, 308: 67, 887: 59, 561: 51, 8: 50, 842: 47, 962: 45, 266: 44, 234: 42, 304: 40, 744: 33, 690: 31}
+
+# # default infinity (cfg.inf = 0), works with fp32. this can lead to NaN values in some circumstances
+INF = float("inf")
+
+
+# # this should be "infinite enough" for -INF to give 0 for masked softmax attention values.
+# INF = 1e19
+# for fp16 need something like 255
+
+
+def create_mart_model(
+    cfg: MartConfig,
+    vocab_size: int,
+    cache_dir: str = MartPathConst.CACHE_DIR,
+    verbose: bool = True,
+) -> nn.Module:
+    """
+    Args:
+        cfg: Experiment cfg.
+        vocab_size: Vocabulary, calculated in mart as len(train_set.word2idx).
+        cache_dir: Cache directory.
+        verbose: Print model name and number of parameters.
+
+    Returns:
+        MART model.
+    """
+    cfg.max_position_embeddings = cfg.max_v_len + cfg.max_t_len
+    cfg.vocab_size = vocab_size
+    if cfg.recurrent:
+        logger.info("Use recurrent model - Mine")
+        model = RecursiveTransformer(cfg)
+    if cfg.use_glove:
+        if hasattr(model, "embeddings"):
+            logger.info("Load GloVe as word embedding")
+            model.embeddings.set_pretrained_embedding(
+                torch.from_numpy(
+                    torch.load(
+                        Path(cache_dir) / f"{cfg.dataset_train.name}_vocab_glove.pt"
+                    )
+                ).float(),
+                freeze=cfg.freeze_glove,
+            )
+        else:
+            logger.warning(
+                "This model has no embeddings, cannot load glove vectors into the model"
+            )
+
+    # output model properties
+    if verbose:
+        print(f"Model: {model.__class__.__name__}")
+        count_parameters(model)
+        if hasattr(model, "embeddings") and hasattr(
+            model.embeddings, "word_embeddings"
+        ):
+            count_parameters(model.embeddings.word_embeddings)
+
+    return model
+
+
+# def gelu(x):
+#     """
+#     Implementation of the gelu activation function.
+#         For information: OpenAI GPT"s gelu is slightly different
+#         (and gives slightly different results):
+#         0.5 * x * (1 + torch.tanh(math.sqrt(2 / math.pi) * (x + 0.044715 * torch.pow(x, 3))))
+#         Also see https://arxiv.org/abs/1606.08415
+#     Pytorch公式実装のgeluで良さそう
+#     """
+#     return x * 0.5 * (1.0 + torch.erf(x / math.sqrt(2.0)))
+
+
+class PositionEncoding(nn.Module):
+    """
+    Add positional information to input tensor.
+    :Examples:
+        >>> model = PositionEncoding(d_model=6, max_len=10, dropout=0)
+        >>> test_input1 = torch.zeros(3, 10, 6)
+        >>> output1 = model(test_input1)
+        >>> output1.size()
+        >>> test_input2 = torch.zeros(5, 3, 9, 6)
+        >>> output2 = model(test_input2)
+        >>> output2.size()
+    """
+
+    def __init__(self, n_filters=128, max_len=500):
+        """
+        :param n_filters: same with input hidden size
+        :param max_len: maximum sequence length
+        """
+        super().__init__()
+        # Compute the positional encodings once in log space.
+        pe = torch.zeros(max_len, n_filters)  # (L, D)
+        position = torch.arange(0, max_len).float().unsqueeze(1)
+        div_term = torch.exp(
+            torch.arange(0, n_filters, 2).float() * -(math.log(10000.0) / n_filters)
+        )
+        pe[:, 0::2] = torch.sin(position * div_term)
+        pe[:, 1::2] = torch.cos(position * div_term)
+        self.register_buffer("pe", pe)  # buffer is a tensor, not a variable, (L, D)
+
+    def forward(self, x):
+        """
+        :Input: (*, L, D)
+        :Output: (*, L, D) the same size as input
+        """
+        pe = self.pe.data[: x.size(-2), :]  # (#x.size(-2), n_filters)
+        extra_dim = len(x.size()) - 2
+        for _ in range(extra_dim):
+            pe = pe.unsqueeze(0)
+        x = x + pe
+        return x
+
+
+class LayerNorm(nn.Module):
+    def __init__(self, hidden_size, eps=1e-12):
+        """
+        Construct a layernorm module in the TF style
+        (epsilon inside the square root).
+        """
+        super().__init__()
+        self.weight = nn.Parameter(torch.ones(hidden_size))
+        self.bias = nn.Parameter(torch.zeros(hidden_size))
+        self.variance_epsilon = eps
+
+    def forward(self, x):
+        u = x.mean(-1, keepdim=True)
+        s = (x - u).pow(2).mean(-1, keepdim=True)
+        x = (x - u) / torch.sqrt(s + self.variance_epsilon)
+        return self.weight * x + self.bias
+
+
+class SelfAttention(nn.Module):
+    """
+    Attentionの計算
+    """
+
+    def __init__(self, cfg, m=25):
+        super().__init__()
+        if cfg.hidden_size % cfg.num_attention_heads != 0:
+            raise ValueError(
+                "The hidden size (%d) is not a multiple of the number of attention "
+                "heads (%d)" % (cfg.hidden_size, cfg.num_attention_heads)
+            )
+        self.num_attention_heads = cfg.num_attention_heads
+        self.attention_head_size = int(cfg.hidden_size / cfg.num_attention_heads)
+        self.all_head_size = self.num_attention_heads * self.attention_head_size
+
+        self.query_w = nn.Linear(cfg.hidden_size, self.all_head_size)
+        self.key_w = nn.Linear(cfg.hidden_size, self.all_head_size)
+        self.value_w = nn.Linear(cfg.hidden_size, self.all_head_size)
+
+        self.dropout = nn.Dropout(cfg.attention_probs_dropout_prob)
+
+    def transpose_for_scores(self, x):
+        new_x_shape = x.size()[:-1] + (
+            self.num_attention_heads,
+            self.attention_head_size,
+        )  # (N, L, nh, dh)
+        x = x.view(*new_x_shape)
+        return x.permute(0, 2, 1, 3)  # (N, nh, L, dh)
+
+    def forward(self, query, key, value, attention_mask=None):
+        """
+        Args:
+            query_states: (N, Lq, D)
+            key_states: (N, L, D)
+            value_states: (N, L, D)
+            attention_mask: (N, Lq, L)
+
+        Returns:
+        """
+        # only need to mask the dimension where the softmax
+        # (last dim) is applied, as another dim (second last)
+        # will be ignored in future computation anyway
+        if attention_mask is not None:
+            attention_mask = (
+                1 - attention_mask.unsqueeze(1)
+            ) * -10000.0  # (N, 1, Lq, L)
+        mixed_query_layer = self.query_w(query)
+        mixed_key_layer = self.key_w(key)
+        mixed_value_layer = self.value_w(value)
+        query_layer = self.transpose_for_scores(mixed_query_layer)  # (N, nh, Lq, dh)
+        key_layer = self.transpose_for_scores(mixed_key_layer)  # (N, nh, L, dh)
+        value_layer = self.transpose_for_scores(mixed_value_layer)  # (N, nh, L, dh)
+        # Take the dot product between "query" and "key"
+        # to get the raw attention scores.
+        att_w = torch.matmul(query_layer, key_layer.transpose(-1, -2))  # (N, nh, Lq, L)
+        att_w = att_w / math.sqrt(self.attention_head_size)
+        if attention_mask is not None:
+            # Apply the attention mask is (precomputed for all layers
+            # in BertModel forward() function)
+            att_w = att_w + attention_mask
+        # Normalize the attention scores to probabilities.
+        attention_probs = nn.Softmax(dim=-1)(att_w)
+        attention_probs = self.dropout(attention_probs)
+
+        # This is actually dropping out entire tokens to attend to, which might
+        # seem a bit unusual, but is taken from the original Transformer paper.
+        # attention_probs = self.dropout(attention_probs)
+        context_layer = torch.matmul(attention_probs, value_layer)
+        context_layer = context_layer.permute(0, 2, 1, 3).contiguous()
+        new_context_layer_shape = context_layer.size()[:-2] + (self.all_head_size,)
+        context_layer = context_layer.view(*new_context_layer_shape)
+        return context_layer
+
+
+class SelfOutput(nn.Module):
+    """
+    TransformerにおけるFF層
+    """
+
+    def __init__(self, cfg):
+        super().__init__()
+        self.dense = nn.Linear(cfg.hidden_size, cfg.hidden_size)
+        self.LayerNorm = LayerNorm(cfg.hidden_size, eps=cfg.layer_norm_eps)
+        self.dropout = nn.Dropout(cfg.hidden_dropout_prob)
+
+    def forward(self, hidden_states, input_tensor):
+        hidden_states = self.dense(hidden_states)
+        hidden_states = self.dropout(hidden_states)
+        hidden_states = self.LayerNorm(hidden_states + input_tensor)
+        return hidden_states
+
+
+class Attention(nn.Module):
+    """
+    TransformerにおけるMHA
+    """
+
+    def __init__(self, cfg, m=25):
+        super().__init__()
+        self.self = SelfAttention(cfg, m)
+        self.output = SelfOutput(cfg)
+
+    def forward(self, x, attention_mask=None, clip_his=None):
+        """
+        Args:
+            input_tensor: (N, L, D)
+            attention_mask: (N, Lq, L)
+        Returns:
+        """
+        if clip_his is not None:
+            self_output = self.self(clip_his, x, x, attention_mask)
+        else:
+            self_output = self.self(x, x, x, attention_mask)
+        att = self.output(self_output, x)
+        return att
+
+
+class Intermediate(nn.Module):
+    """
+    geluを用いた1層線形変換
+    """
+
+    def __init__(self, cfg):
+        super().__init__()
+        self.dense = nn.Linear(cfg.hidden_size, cfg.intermediate_size)
+        self.intermediate_act_fn = nn.GELU()
+
+    def forward(self, hidden_states):
+        hidden_states = self.dense(hidden_states)
+        hidden_states = self.intermediate_act_fn(hidden_states)
+        return hidden_states
+
+
+class Output(nn.Module):
+    """
+    GeneratorにおけるFF層
+    """
+
+    def __init__(self, cfg):
+        super().__init__()
+        self.dense = nn.Linear(cfg.intermediate_size, cfg.hidden_size)
+        self.LayerNorm = LayerNorm(cfg.hidden_size, eps=cfg.layer_norm_eps)
+        self.dropout = nn.Dropout(cfg.hidden_dropout_prob)
+
+    def forward(self, hidden_states, input_tensor):
+        hidden_states = self.dense(hidden_states)
+        hidden_states = self.dropout(hidden_states)
+        hidden_states = self.LayerNorm(hidden_states + input_tensor)
+        return hidden_states
+
+
+def make_shifted_mask(input_mask, max_v_len, max_t_len, memory_len=0, decoder=False):
+    """
+    Args:
+        input_mask: (N, L) with `1` indicates valid bits, `0` indicates pad
+        max_v_len: int, the first `max_v_len` is for video and its padding, the length
+            of the rest of the bits is `max_t_len`. We have L = `max_v_len` + `max_t_len`.
+            Note max_v_len may also include the memory len (M), thus max_v_len += M
+        max_t_len: int
+        memory_len: int, M
+    Returns:
+
+    >>> max_v_len_ = 2
+    >>> max_t_len_ = 3
+    >>> input_mask_ = torch.randn(2, 5)
+    >>> make_pad_shifted_mask(input_mask_, max_v_len_, max_t_len_)[0]
+    tensor([[1., 1., 0., 0., 0.],
+            [1., 1., 0., 0., 0.],
+            [1., 1., 1., 0., 0.],
+            [1., 1., 1., 1., 0.],
+            [1., 1., 1., 1., 1.]])
+    """
+    bsz, seq_len = input_mask.shape
+    assert max_v_len + max_t_len + memory_len == seq_len
+    shifted_mask = input_mask.new_zeros(
+        bsz, max_v_len + max_t_len, seq_len
+    )  # (N, L, M+L)
+    shifted_mask[:, :, : memory_len + max_v_len] = 1
+    shifted_mask[:, max_v_len:, memory_len + max_v_len :] = torch.tril(
+        input_mask.new_ones(max_t_len, max_t_len), diagonal=0
+    )
+    if decoder:
+        shifted_mask = torch.ones(shifted_mask.size())
+    return shifted_mask
+
+
+def make_pad_shifted_mask(
+    input_mask, max_v_len, max_t_len, memory_len=0, decoder=False
+):
+    """
+    input_mask: (N, L),
+    """
+    shifted_mask = make_shifted_mask(
+        input_mask, max_v_len, max_t_len, memory_len=memory_len, decoder=False
+    )
+    # It's correct to use `input_mask.unsqueeze(1)' instead of
+    # `torch.bmm(input_mask.unsqueeze(2), input_mask.unsqueeze(1))'
+    # since the rest of the bits are still masked in the subsequent processing steps.
+    pad_shifted_mask = shifted_mask * input_mask.unsqueeze(1)
+    return pad_shifted_mask
+
+
+def make_video_only_mask(input_mask, max_v_len):
+    video_only_mask = copy.deepcopy(input_mask)
+    video_only_mask[:, max_v_len:] = 0
+    return video_only_mask
+
+
+class TrmFeedForward(nn.Module):
+    """
+    TransformerにおけるFF層
+    """
+
+    def __init__(self, cfg):
+        super().__init__()
+        self.dense_f = nn.Linear(cfg.hidden_size, cfg.intermediate_size)
+        self.dense_s = nn.Linear(cfg.intermediate_size, cfg.hidden_size)
+        self.LayerNorm = LayerNorm(cfg.hidden_size, eps=cfg.layer_norm_eps)
+        self.dropout = nn.Dropout(cfg.hidden_dropout_prob)
+
+    def forward(self, hidden_states, input_tensor):
+        hidden_states = self.dense_f(hidden_states)
+        hidden_states = F.relu(hidden_states)
+        hidden_states = self.dense_s(hidden_states)
+        hidden_states = self.dropout(hidden_states)
+        hidden_states = self.LayerNorm(hidden_states + input_tensor)
+        return hidden_states
+
+
+class LayerWoMemory(nn.Module):
+    def __init__(self, cfg):
+        super().__init__()
+        self.cfg = cfg
+        self.attention = Attention(cfg)
+        self.hidden_intermediate = Intermediate(cfg)
+        self.output = Output(cfg)
+
+    def forward(self, hidden_states, attention_mask, clip_feats=None):
+        """
+        Args:
+            prev_m: (N, M, D)
+            hidden_states: (N, L, D)
+            attention_mask: (N, L)
+        Returns:
+        """
+        max_v_len, max_t_len = self.cfg.max_v_len, self.cfg.max_t_len
+        # self-attention, need to shift right
+        shifted_self_mask = make_pad_shifted_mask(
+            attention_mask, max_v_len, max_t_len
+        )  # (N, L, L)
+        attention_output = self.attention(hidden_states, shifted_self_mask, clip_feats)
+        intermediate_output = self.hidden_intermediate(attention_output)
+
+        return intermediate_output
+
+
+class EncoderWoMemory(nn.Module):
+    def __init__(self, cfg):
+        super().__init__()
+        self.layer = nn.ModuleList(
+            [LayerWoMemory(cfg) for _ in range(cfg.num_hidden_layers)]
+        )
+
+    def forward(self, hidden_states, attention_mask, output_all_encoded_layers=True, clip_feats=None):
+        """
+        Args:
+            prev_ms: [(N, M, D), ] * num_hidden_layers or None at first step.
+            Memory states for each layer
+            hidden_states: (N, L, D)
+            attention_mask: (N, L)
+            output_all_encoded_layers:
+
+        Returns:
+        """
+        all_encoder_layers = []
+        for layer_idx, layer_module in enumerate(self.layer):
+            hidden_states = layer_module(hidden_states, attention_mask, clip_feats)
+            if output_all_encoded_layers:
+                all_encoder_layers.append(hidden_states)
+        if not output_all_encoded_layers:
+            all_encoder_layers.append(hidden_states)
+        return all_encoder_layers
+
+
+class DecoderLayer(nn.Module):
+    def __init__(self, cfg):
+        super().__init__()
+        self.cfg = cfg
+        self.attention = Attention(cfg)
+        self.output = TrmFeedForward(cfg)
+
+    def forward(self, x, attention_mask, clip_his):
+        """
+        Args:
+            prev_m: (N, M, D)
+            hidden_states: (N, L, D)
+            attention_mask: (N, L)
+        Returns:
+        """
+        max_v_len, max_t_len = self.cfg.max_v_len, self.cfg.max_t_len
+        # self-attention, need to shift right
+        shifted_self_mask = make_pad_shifted_mask(
+            attention_mask, max_v_len, max_t_len, decoder=True
+        )  # (N, L, L)
+        att = self.attention(x, shifted_self_mask, clip_his)
+        layer_output = self.output(att, att)  # (N, L, D)
+        return layer_output
+
+
+class Decoder(nn.Module):
+    def __init__(self, cfg, num_hidden_layers=3):
+        super().__init__()
+        self.layer = nn.ModuleList(
+            [DecoderLayer(cfg) for _ in range(num_hidden_layers)]
+        )
+
+    def forward(self, hidden_states, attention_mask, clip_his):
+        """
+        Args:
+            hidden_states: (N, L, D)
+            attention_mask: (N, L)
+            output_all_encoded_layers:
+
+        Returns:
+        """
+        query_clip = torch.zeros(hidden_states.shape).cuda()
+        query_clip = query_clip + clip_his
+        all_decoder_layers = []
+        for layer_idx, layer_module in enumerate(self.layer):
+            hidden_states =\
+                layer_module(hidden_states, attention_mask, clip_his)
+            # hidden_states =\
+            #     layer_module(hidden_states, query_clip)
+            all_decoder_layers.append(hidden_states)
+        return all_decoder_layers
+
+
+class TrmEncLayer(nn.Module):
+    def __init__(self, cfg):
+        super().__init__()
+        self.cfg = cfg
+        self.attention = Attention(cfg, m=3)
+        # self.attention = RelationalSelfAttention(cfg)
+        self.output = TrmFeedForward(cfg)
+        # self.batchnorm = nn.BatchNorm1d(3)
+        self.layernorm = nn.LayerNorm(384)
+
+    def forward(self, x):
+        """
+        Args:
+            x: (N, L, D)
+        Returns:
+        """
+        # tmp_x = x.clone()
+        # target = x[:, 1, :].clone()
+        # target = self.attention(target, tmp_x)
+
+        # x[:, 1, :] = target.clone()
+        x = self.attention(x)
+        x = self.output(x, x)  # (N, L, D)
+        x = self.layernorm(x)
+        return x
+
+
+class TimeSeriesEncoder(nn.Module):
+    def __init__(self, cfg, num_layers=2):
+        super().__init__()
+        self.cfg = cfg
+        self.pe = PositionEncoding(n_filters=cfg.hidden_size)
+        self.layers = nn.ModuleList(
+            [TrmEncLayer(cfg) for _ in range(num_layers)]
+        )
+        self.ff = TrmFeedForward(self.cfg)
+        self.norm = nn.LayerNorm(384)
+
+    def forward(self, x):
+        x = self.pe(x)
+        res = x.clone()
+        for layer in self.layers:
+            x = layer(x)
+        x = self.ff(x, res)
+        x = self.norm(x)
+        return x
+
+
+class EmbeddingsWithVideo(nn.Module):
+    """
+    Construct the embeddings from word (+ video),
+    position and token_type embeddings.
+    input_ids (batch_size, sequence_length),
+    with [1, sequence_length_1 + 1] filled with [VID]
+    video_features (batch_size, sequence_length),
+    with [1, sequence_length_1 + 1] as real features, others as zeros
+    ==> video features and word embeddings are merged together by summing up.
+    """
+
+    def __init__(self, cfg, add_postion_embeddings=True):
+        super().__init__()
+        """
+        add_postion_embeddings: whether to add absolute positional embeddings
+        """
+        self.add_postion_embeddings = add_postion_embeddings
+        self.word_embeddings = nn.Embedding(
+            cfg.vocab_size, cfg.word_vec_size, padding_idx=0
+        )
+        self.word_fc = nn.Sequential(
+            LayerNorm(cfg.word_vec_size, eps=cfg.layer_norm_eps),
+            nn.Dropout(cfg.hidden_dropout_prob),
+            nn.Linear(cfg.word_vec_size, cfg.hidden_size),
+            nn.ReLU(True),
+            LayerNorm(cfg.hidden_size, eps=cfg.layer_norm_eps),
+        )
+        self.video_embeddings = nn.Sequential(
+            LayerNorm(cfg.video_feature_size, eps=cfg.layer_norm_eps),
+            # nn.Dropout(cfg.hidden_dropout_prob),
+            nn.Linear(cfg.video_feature_size, cfg.hidden_size),
+            nn.ReLU(True),
+            LayerNorm(cfg.hidden_size, eps=cfg.layer_norm_eps),
+        )
+
+        if self.add_postion_embeddings:
+            self.position_embeddings = PositionEncoding(
+                n_filters=cfg.hidden_size, max_len=cfg.max_position_embeddings * 2
+            )
+        self.token_type_embeddings = nn.Embedding(cfg.type_vocab_size, cfg.hidden_size)
+
+        # self.LayerNorm is not snake-cased to stick with TensorFlow model variable name and be able to load
+        # any TensorFlow checkpoint file
+        self.LayerNorm = LayerNorm(cfg.hidden_size, eps=cfg.layer_norm_eps)
+        self.dropout = nn.Dropout(cfg.hidden_dropout_prob)
+
+        self.TSModule = TimeSeriesMoudule(cfg)
+
+    def set_pretrained_embedding(self, pretrained_embedding, freeze=True):
+        """
+        Note the from_pretrained does not work in-place, so you need to assign value to the embedding
+        """
+        assert (
+            pretrained_embedding.shape == self.word_embeddings.weight.shape
+        )  # ensure equal shape
+        self.word_embeddings = nn.Embedding.from_pretrained(
+            pretrained_embedding,
+            freeze=freeze,
+            padding_idx=self.word_embeddings.padding_idx,
+        )
+
+    def forward(self, input_ids, video_features, token_type_ids):
+        """
+        Args:
+            input_ids: (N, L)
+            video_features: (N, L, D)
+            token_type_ids: (N, L, D)
+
+        Returns:
+        """
+        words_embeddings = self.word_fc(self.word_embeddings(input_ids))
+        video_embeddings = self.video_embeddings(video_features)
+
+        token_type_embeddings = self.token_type_embeddings(token_type_ids)
+        # print("words", words_embeddings.shape, "vid", video_embeddings.shape, "token",token_type_embeddings.shape)
+        words_embeddings += token_type_embeddings
+        embeddings = words_embeddings + video_embeddings + token_type_embeddings
+        # embeddings = torch.cat([words_embeddings, video_embeddings], dim=1)
+
+        if self.add_postion_embeddings:
+            embeddings = self.position_embeddings(embeddings)
+
+        embeddings = self.LayerNorm(embeddings)
+        embeddings = self.dropout(embeddings)
+        return embeddings  # (N, L, D)
+
+
+class PredictionHeadTransform(nn.Module):
+    def __init__(self, cfg):
+        super().__init__()
+        self.dense = nn.Linear(cfg.hidden_size, cfg.hidden_size)
+        # self.transform_act_fn = gelu
+        self.gelu = nn.GELU()
+        self.LayerNorm = LayerNorm(cfg.hidden_size, eps=cfg.layer_norm_eps)
+
+    def forward(self, hidden_states):
+        """
+        (N, L, D)
+        """
+        hidden_states = self.dense(hidden_states)
+        hidden_states = self.gelu(hidden_states)
+        hidden_states = self.LayerNorm(hidden_states)
+        return hidden_states
+
+
+class LMPredictionHead(nn.Module):
+    def __init__(self, cfg, bert_model_embedding_weights=None):
+        super().__init__()
+        self.transform = PredictionHeadTransform(cfg)
+
+        # The output weights are the same as the input embeddings, but there is
+        # an output-only bias for each token.
+        if cfg.share_wd_cls_weight:
+            assert bert_model_embedding_weights is not None, (
+                "bert_model_embedding_weights should not be None "
+                "when setting --share_wd_cls_weight flag to be true"
+            )
+            assert cfg.hidden_size == bert_model_embedding_weights.size(1), (
+                "hidden size has be the same as word embedding size when "
+                "sharing word embedding weight and classifier weight"
+            )
+            self.decoder = nn.Linear(
+                bert_model_embedding_weights.size(1),
+                bert_model_embedding_weights.size(0),
+                bias=False,
+            )
+            self.decoder.weight = bert_model_embedding_weights
+        else:
+            self.decoder = nn.Linear(cfg.hidden_size, cfg.vocab_size, bias=False)
+
+        self.bias = nn.Parameter(torch.zeros(cfg.vocab_size))
+
+    def forward(self, hidden_states):
+        """
+        (N, L, D)
+        """
+        hidden_states = self.transform(hidden_states)
+        hidden_states = self.decoder(hidden_states) + self.bias
+        return hidden_states  # (N, L, vocab_size)
+
+
+class RelationalSelfAttention(nn.Module):
+    """
+    Relational self-attention (RSA)
+    https://arxiv.org/pdf/2111.01673.pdf
+    """
+    def __init__(self, cfg, m=3):
+        super().__init__()
+        self.cfg = cfg
+        self.m = m
+        self.hidden_size = 384
+        self.query_layer = nn.Linear(self.hidden_size, self.hidden_size)
+        self.key_layer = nn.Linear(self.hidden_size, self.hidden_size)
+        self.value_layer = nn.Linear(self.hidden_size, self.hidden_size)
+        self.p = torch.randn((m, self.hidden_size), requires_grad=True).cuda()
+        self.h =\
+            torch.randn((m * self.hidden_size, m), requires_grad=True).cuda()
+        self.g = torch.randn((m, self.hidden_size), requires_grad=True).cuda()
+        self.one = torch.ones((m, 1)).cuda()
+        self.layernorm = LayerNorm(self.hidden_size)
+
+    def forward(self, target, cont):
+        query = self.query_layer(target).reshape(-1, self.hidden_size, 1)
+        key = self.key_layer(cont)
+        value = self.value_layer(cont)
+
+        # basic kernel
+        kernel_v = torch.matmul(self.p, query).reshape(-1, 1, self.m)
+
+        # relational kernel
+        q = torch.matmul(self.one, torch.transpose(query, 1, 2))
+        x_q = torch.mul(q, key)
+        x_q = x_q.reshape((-1, 1, self.m * self.hidden_size))
+        kernel_r = torch.matmul(x_q, self.h).reshape(-1, 1, self.m)
+        kernel = kernel_v + kernel_r
+        
+        # relational context
+        xg = value.clone()
+        xg = torch.transpose(xg, 1, 2)
+        _xg = torch.matmul(xg, self.g)
+        x_nr = torch.matmul(value, _xg)
+        context = x_nr + value
+
+        # fusion
+        output = torch.matmul(kernel, context).reshape(-1, self.hidden_size)
+        output = self.layernorm(output)
+
+        return output
+
+
+class TimeSeriesMoudule(nn.Module):
+    def __init__(self, cfg):
+        super().__init__()
+        self.cfg = cfg
+        self.cfg.hidden_size = 384
+        self.hidden_size = 768
+        self.TSEncoder = TimeSeriesEncoder(self.cfg)
+        self.expand = nn.Linear(self.cfg.hidden_size, self.hidden_size)
+        self.layernorm = nn.LayerNorm(self.hidden_size)
+        self.cfg.hidden_size = 768
+        # self.z = torch.randn(1, requires_grad=True).cuda()
+
+    def forward(self, x):
+        ts_feats = x.clone().cuda()
+        ts_feats = self.TSEncoder(ts_feats)
+        ts_feats = self.expand(ts_feats)
+        tmp_feats = ts_feats[:, 1, :].reshape((-1, 1, self.hidden_size))
+        tmp_feats = self.layernorm(tmp_feats)
+        return ts_feats, tmp_feats
+
+
+class CLIPloss(nn.Module):
+    """
+    CLIPで用いられているloss
+    https://cdn.openai.com/papers/Learning_Transferable_Visual_Models_From_Natural_Language_Supervision.pdf
+    """
+    def __init__(self):
+        super().__init__()
+        self.w = nn.Linear(25 * 768, 384)
+        self.t = torch.randn(1, requires_grad=True).cuda()
+        self.i_loss = nn.CrossEntropyLoss(ignore_index=0)
+        self.t_loss = nn.CrossEntropyLoss(ignore_index=1)
+        self.norm_i = nn.LayerNorm(384)
+        self.norm_t = nn.LayerNorm(384)
+    
+    def forward(self, clip, text):
+        text = torch.flatten(text, 1)
+        text = self.w(text)
+        i_e = self.norm_i(clip)
+        t_e = self.norm_t(text)
+        logits = torch.matmul(i_e, torch.t(t_e)) * torch.exp(self.t)
+        # print(logits)
+        # sys.exit()
+        n = i_e.shape[0]
+        labels = torch.arange(n, device=torch.device("cuda"))
+        loss_i = self.i_loss(logits, labels)
+        loss_t = self.t_loss(logits, labels)
+        cliploss = (loss_i + loss_t) / 2
+        return cliploss
+
+
+
+# MART model
+class RecursiveTransformer(nn.Module):
+    def __init__(self, cfg: MartConfig):
+        super().__init__()
+        self.cfg = cfg
+        self.z_f = torch.randn(1, requires_grad=True).cuda()
+        self.z_p = torch.randn(1, requires_grad=True).cuda()
+        self.embeddings = EmbeddingsWithVideo(cfg, add_postion_embeddings=True)
+        self.TSModule = TimeSeriesMoudule(cfg)
+        self.encoder = EncoderWoMemory(cfg)
+        decoder_classifier_weight = (
+            self.embeddings.word_embeddings.weight
+            if self.cfg.share_wd_cls_weight
+            else None
+        )
+        self.decoder = LMPredictionHead(cfg, decoder_classifier_weight)
+        self.transformerdecoder = Decoder(cfg)
+        if self.cfg.label_smoothing != 0:
+            self.loss_func = LabelSmoothingLoss(
+                cfg.label_smoothing, cfg.vocab_size, ignore_index=-1
+            )
+        else:
+            self.loss_func = nn.CrossEntropyLoss(ignore_index=-1)
+        # self.contloss_func = nn.CrossEntropyLoss(ignore_index=-1)
+        self.cliploss = CLIPloss()
+        self.actionloss_func = nn.CrossEntropyLoss()
+        # clipの特徴量の次元
+        input_size = 384
+        self.pred_f = nn.Sequential(
+            nn.Linear(input_size, input_size * 2),
+            nn.ReLU(),
+            nn.Linear(input_size * 2, input_size),
+            nn.ReLU(),
+            nn.Linear(input_size, input_size),
+        )
+        self.ff = nn.Sequential(
+            nn.Linear(input_size, input_size),
+            nn.ReLU(),
+            nn.Linear(input_size, input_size),
+        )
+        self.future_loss = nn.MSELoss()
+        self.apply(self.init_bert_weights)
+
+    def init_bert_weights(self, module):
+        """
+        Initialize the weights.
+        """
+        if isinstance(module, (nn.Linear, nn.Embedding)):
+            # Slightly different from the TF version
+            # which uses truncated_normal for initialization
+            # cf https://github.com/pytorch/pytorch/pull/5617
+            module.weight.data.normal_(mean=0.0, std=self.cfg.initializer_range)
+        elif isinstance(module, LayerNorm):
+            module.bias.data.zero_()
+            module.weight.data.fill_(1.0)
+        if isinstance(module, nn.Linear) and module.bias is not None:
+            module.bias.data.zero_()
+
+    def forward_step(
+        self, input_ids, video_features, input_masks, token_type_ids, gt_clip
+    ):
+        """
+        single step forward in the recursive structure
+        """
+        self.future_rec = []
+        self.future_gt = []
+        # preprocess
+        vid_feats = torch.zeros(video_features[:, 1:4, :].shape).cuda()
+        clip_feats = torch.zeros(video_features[:, 1:4, :].shape).cuda()
+        clip_feats[:, 0:3, :] = video_features[:, 1:4, :].clone()
+
+        future_b = torch.zeros(video_features[:, 2, :].shape)
+        future_b = video_features[:, 2, :].clone()
+        future_b = self.pred_f(future_b)
+        tmp_feat_f = clip_feats[:, 2, :].clone().cuda()
+        vid_feats[:, 2, :] = tmp_feat_f
+        clip_feats[:, 2, :] = self.z_f * tmp_feat_f + (1 - self.z_f) * future_b
+
+        past_feats = gt_clip[:, 0, :].reshape((-1, 1, 384)).clone().cuda()
+        tmp_feats = clip_feats[:, 0, :].reshape((-1, 1, 384)).clone().cuda()
+        vid_feats[:, 0, :] = past_feats.reshape((-1, 384))
+        past_feats = self.z_p * tmp_feats + (1 - self.z_p) * past_feats
+        clip_feats[:, 0, :] = past_feats.reshape((-1, 384))
+        
+        video_features[:, 1:4, :] = vid_feats.clone()
+        # Time Series Module
+        ts_feats, ts_feat = self.TSModule(clip_feats)
+
+        embeddings = self.embeddings(
+            input_ids, video_features, token_type_ids
+        )  # (N, L, D)
+        encoded_layer_outputs = self.encoder(
+            embeddings, input_masks, output_all_encoded_layers=False
+        )  # both outputs are list
+        decoded_layer_outputs = self.transformerdecoder(
+            encoded_layer_outputs[-1], input_masks, ts_feat
+        )
+
+        prediction_scores = self.decoder(
+            decoded_layer_outputs[-1] # (batch_size, 25, 768)
+        )  # (N, L, vocab_size)
+        return decoded_layer_outputs[-1], prediction_scores, future_b
+
+    # ver. future
+    def forward(
+        self,
+        input_ids_list,
+        video_features_list,
+        input_masks_list,
+        token_type_ids_list,
+        input_labels_list,
+        gt_clip,
+    ):
+        """
+        Args:
+            input_ids_list: [(N, L)] * step_size
+            video_features_list: [(N, L, D_v)] * step_size
+            input_masks_list: [(N, L)] * step_size with 1 indicates valid bits
+            token_type_ids_list: [(N, L)] * step_size, with `0` on the first `max_v_len` bits,
+                `1` on the last `max_t_len`
+            input_labels_list: [(N, L)] * step_size, with `-1` on ignored positions,
+                will not be used when return_memory is True, thus can be None in this case
+            return_memory: bool,
+
+        Returns:
+        """
+        # [(N, M, D)] * num_hidden_layers, initialized internally
+        step_size = len(input_ids_list)
+        decoded_outputs_list = []  # [(N, L, D)] * step_size
+        prediction_scores_list = []  # [(N, L, vocab_size)] * step_size
+        action_score = []
+        future_rec = []
+        future_gt = []
+        video_feat_list = []
+        for idx in range(step_size):
+            decoded_layer_outputs, prediction_scores, pred_future = self.forward_step(
+                input_ids_list[idx],
+                video_features_list[idx],
+                input_masks_list[idx],
+                token_type_ids_list[idx],
+                gt_clip[idx],
+            )
+            future_gt.append(gt_clip[idx][:, 1, :])
+            future_rec.append(pred_future)
+            decoded_outputs_list.append(decoded_layer_outputs)
+            prediction_scores_list.append(prediction_scores)
+            video_feat_list.append(video_features_list[idx][:, 1, :])
+            action_score.append(prediction_scores[:, 3, :])
+        # compute loss, get predicted words
+        caption_loss = 0.0
+        for idx in range(step_size):
+            snt_loss = self.loss_func(
+                prediction_scores_list[idx].view(-1, self.cfg.vocab_size),
+                input_labels_list[idx].view(-1),
+            )
+            gt_action_list = input_labels_list[idx][:, 3]
+            act_score_list = action_score[idx].cpu()
+            action_loss = 0.0
+            for actidx in range(len(gt_action_list)):
+                gt_action = torch.tensor([gt_action_list[actidx]], dtype=int)
+                gt_idx = gt_action.tolist()
+                if gt_idx[0] == -1:
+                    continue
+                if gt_idx[0] in ACTION_WEIGHT:
+                    action_loss += (1 / ACTION_WEIGHT[gt_idx[0]]) * self.actionloss_func(act_score_list[actidx].view(-1, self.cfg.vocab_size), gt_action)
+                else:
+                    action_loss += (1 / 3000) * self.actionloss_func(act_score_list[actidx].view(-1, self.cfg.vocab_size), gt_action)
+            cont_loss = 0.0
+            # tmp_pred_score_list = prediction_scores_list[idx].view(-1, self.cfg.vocab_size)
+            # tmp_idx_list = input_labels_list[idx].view(-1)
+            # for i in range(1, len(tmp_pred_score_list)):
+            #     cont_loss += self.contloss_func(tmp_pred_score_list[i].view(-1, self.cfg.vocab_size), tmp_idx_list[i-1].view(-1))
+            # for i in range(0, len(tmp_pred_score_list) - 1):
+            #     cont_loss += self.contloss_func(tmp_pred_score_list[i].view(-1, self.cfg.vocab_size), tmp_idx_list[i+1].view(-1))
+            cont_loss += self.cliploss(video_feat_list[idx], decoded_outputs_list[idx])
+            fut_loss = self.future_loss(future_rec[idx], future_gt[idx])
+            caption_loss +=\
+                1.0 * snt_loss + 0.1 * fut_loss + cont_loss + 10 * action_loss
+                # 1.0 * snt_loss + 0.01 * fut_loss + 0.005 * (1.0 / cont_loss) + 10 * action_loss
+        caption_loss /= step_size
+        return caption_loss, prediction_scores_list